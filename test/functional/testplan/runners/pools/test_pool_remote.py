--- conflicted
+++ resolved
@@ -1,54 +1,3 @@
-<<<<<<< HEAD
-"""Remote worker pool unit tests."""
-
-import os
-import pytest
-import platform
-
-from testplan.runners.pools import RemotePool
-from testplan.common.utils.path import module_abspath
-from testplan.common.utils.remote import copy_cmd
-from .func_pool_base_tasks import schedule_tests_to_pool
-
-IS_WIN = platform.system() == 'Windows'
-
-
-def mock_ssh(host, command):
-    """Avoid network connection."""
-    return ['/bin/sh', '-c', command]
-
-
-def strip_host(source, target, **kwargs):
-    """Avoid network connection."""
-    if ':' in source:
-        source = source.split(':')[1]
-    if ':' in target:
-        target = target.split(':')[1]
-    return copy_cmd(source, target)
-
-
-@pytest.mark.skipif(
-    IS_WIN,
-    reason='Remote pool is skipped on Windows.'
-)
-def test_pool_basic():
-    """Basic test scheduling."""
-    import testplan
-    workspace = os.path.abspath(
-        os.path.join(
-            os.path.dirname(module_abspath(testplan)),
-            '..', '..'))
-
-    for remote_pool_type in ('thread', 'process'):
-        schedule_tests_to_pool(
-            'RemotePlan', RemotePool,
-            hosts={'localhost': 2},
-            ssh_cmd=mock_ssh,
-            copy_cmd=strip_host,
-            workspace=workspace,
-            copy_workspace_check=None,
-            pool_type=remote_pool_type)
-=======
 """Remote worker pool unit tests."""
 
 import os
@@ -97,5 +46,4 @@
             copy_cmd=strip_host,
             workspace=workspace,
             copy_workspace_check=None,
-            pool_type=remote_pool_type)
->>>>>>> de1ccfc8
+            pool_type=remote_pool_type)